--- conflicted
+++ resolved
@@ -16,16 +16,11 @@
 import warnings
 from .sampling import (
     interpolate, neighbors, downsample, neighbors_rec, icosahedron,
-<<<<<<< HEAD
     number_of_ico_vertices, order_of_ico_from_vertices,
     get_rectangular_projection, icosahedron_fs,
     downsample_ico, downsample_data, MeshProjector, recursively_find_neighbors)
-from .coord import cart2sph, sph2cart, text2grid, grid2text
-=======
-    number_of_ico_vertices, get_rectangular_projection)
 from .coord import (
-    cart2sph, sph2cart, text2grid, grid2text, ico2ico)
->>>>>>> d9987611
+    cart2sph, sph2cart, text2grid, grid2text, ico2ico, texture2ico)
 
 
 # Global parameters
